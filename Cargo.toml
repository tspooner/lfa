--- conflicted
+++ resolved
@@ -18,13 +18,8 @@
 coveralls = { repository = "tspooner/lfa", branch = "master", service = "github" }
 
 [dependencies]
-<<<<<<< HEAD
-rand = "0.5"
-spaces = "3.3"
-=======
 rand = "0.6"
 spaces = "4.0"
->>>>>>> be3f2218
 ndarray = "0.12"
 itertools = "0.7"
 
